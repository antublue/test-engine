--- conflicted
+++ resolved
@@ -114,11 +114,7 @@
         @Override
         public void preDestroyCallback(Class<?> clazz, Object testInstance) {
             StandardStreams.println(
-<<<<<<< HEAD
-                    "preDestroyCallback() class [%s] instance is present [%s]",
-=======
                     "preDestroyCallback() class [%s] instance is not null [%s]",
->>>>>>> efac080f
                     clazz.getName(), testInstance != null);
         }
     }
