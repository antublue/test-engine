/*
 * Copyright (C) 2023 The AntuBLUE test-engine project authors
 *
 * Licensed under the Apache License, Version 2.0 (the "License");
 * you may not use this file except in compliance with the License.
 * You may obtain a copy of the License at
 *
 * http://www.apache.org/licenses/LICENSE-2.0
 *
 * Unless required by applicable law or agreed to in writing, software
 * distributed under the License is distributed on an "AS IS" BASIS,
 * WITHOUT WARRANTIES OR CONDITIONS OF ANY KIND, either express or implied.
 * See the License for the specific language governing permissions and
 * limitations under the License.
 */

package org.antublue.test.engine.internal;

import java.lang.annotation.Annotation;
import java.lang.reflect.Field;
import java.lang.reflect.Method;
import java.lang.reflect.Modifier;
import java.net.URI;
import java.util.ArrayList;
import java.util.Collections;
import java.util.Comparator;
import java.util.HashMap;
import java.util.HashSet;
import java.util.LinkedHashMap;
import java.util.LinkedHashSet;
import java.util.List;
import java.util.Map;
import java.util.Set;
import java.util.function.Consumer;
import java.util.stream.Collectors;
import java.util.stream.Stream;
import org.antublue.test.engine.api.Argument;
import org.antublue.test.engine.api.TestEngine;
import org.antublue.test.engine.internal.logger.Logger;
import org.antublue.test.engine.internal.logger.LoggerFactory;
import org.antublue.test.engine.internal.util.Precondition;
import org.junit.platform.commons.support.ReflectionSupport;

/** Class to implement methods to get test class fields / methods, caching the results */
@SuppressWarnings({
    "unchecked",
    "PMD.NPathComplexity",
    "PMD.AvoidAccessibilityAlteration",
    "PMD.EmptyCatchBlock"
})
public final class ReflectionUtils {

    private static final Logger LOGGER = LoggerFactory.getLogger(ReflectionUtils.class);

    private enum Scope {
        STATIC,
        NON_STATIC
    }

    private static final Map<Class<?>, Method> ARGUMENT_SUPPLIER_METHOD_CACHE = new HashMap<>();
    private static final Map<Class<?>, Field> ARGUMENT_FIELD_CACHE = new HashMap<>();
    // private static final Map<Class<?>, Optional<Method>> EXCEPTION_HANDLER_METHOD_CACHE = new
    // HashMap<>();
    private static final Map<Class<?>, List<Field>> AUTO_CLOSE_FIELD_CACHE = new HashMap<>();
    private static final Map<Class<?>, List<Method>> PREPARE_METHOD_CACHE = new HashMap<>();
    private static final Map<Class<?>, List<Method>> BEFORE_ALL_METHOD_CACHE = new HashMap<>();
    private static final Map<Class<?>, List<Method>> BEFORE_EACH_METHOD_CACHE = new HashMap<>();
    private static final Map<Class<?>, List<Method>> TEST_METHOD_CACHE = new HashMap<>();
    private static final Map<Class<?>, List<Method>> AFTER_EACH_METHOD_CACHE = new HashMap<>();
    private static final Map<Class<?>, List<Method>> AFTER_ALL_METHOD_CACHE = new HashMap<>();
    private static final Map<Class<?>, List<Method>> CONCLUDE_METHOD_CACHE = new HashMap<>();

    /** Constructor */
    private ReflectionUtils() {
        // DO NOTHING
    }

    /**
     * Method to find all classes for a URI
     *
     * @param uri uri
     * @return the return value
     */
    public static List<Class<?>> findAllClasses(URI uri) {
        List<Class<?>> classes =
                org.junit.platform.commons.util.ReflectionUtils.findAllClassesInClasspathRoot(
                        uri, classFilter -> true, classNameFilter -> true);

        classes = new ArrayList<>(classes);
        sortClasses(classes);
        validateDistinctOrder(classes);

        return classes;
    }

    /**
     * Method to find all classes with a package name
     *
     * @param packageName packageName
     * @return the return value
     */
    public static List<Class<?>> findAllClasses(String packageName) {
        List<Class<?>> classes =
                ReflectionSupport.findAllClassesInPackage(
                        packageName, classFilter -> true, classNameFilter -> true);

        classes = new ArrayList<>(classes);
        sortClasses(classes);
        validateDistinctOrder(classes);

        return classes;
    }

    public static boolean acceptsArgument(Method method, Argument testArgument) {
        Class<?>[] parameterTypes = method.getParameterTypes();
        return parameterTypes != null
                && parameterTypes.length == 1
                && parameterTypes[0].isAssignableFrom(testArgument.getClass());
    }

    /**
     * Method to get a @TestEngine.ArgumentSupplier Method
     *
     * @param clazz class to inspect
     * @return Method the return value
     */
    public static Method getArgumentSupplierMethod(Class<?> clazz) {
        synchronized (ARGUMENT_SUPPLIER_METHOD_CACHE) {
            LOGGER.trace("getArgumentSupplierMethod(%s)", clazz.getName());

            if (ARGUMENT_SUPPLIER_METHOD_CACHE.containsKey(clazz)) {
                return ARGUMENT_SUPPLIER_METHOD_CACHE.get(clazz);
            }

            List<Method> methodList =
                    getMethods(
                            clazz,
                            TestEngine.ArgumentSupplier.class,
                            Scope.STATIC,
                            Stream.class,
                            (Class<?>[]) null);

            if (methodList.size() == 0) {
                methodList =
                        getMethods(
                                clazz,
                                TestEngine.ArgumentSupplier.class,
                                Scope.STATIC,
                                Iterable.class,
                                (Class<?>[]) null);
            }

            LOGGER.trace(
                    "class [%s] @TestEngine.ArgumentSupplier method count [%d]",
                    clazz.getName(), methodList.size());

            if (methodList.size() != 1) {
                throw new TestClassConfigurationException(
                        String.format(
                                "Test class [%s] must define one @TestEngine.ArgumentSupplier"
                                        + " method",
                                clazz.getName()));
            }

            Method method = methodList.get(0);
            ARGUMENT_SUPPLIER_METHOD_CACHE.put(clazz, method);

            return method;
        }
    }

    /**
     * Method to get a List of Arguments for a Class
     *
     * @param clazz class to inspect
     * @return list of Arguments
     */
    public static List<Argument> getArgumentsList(Class<?> clazz) {
        LOGGER.trace("getArgumentsList(%s)", clazz.getName());

        try {
            Method method = getArgumentSupplierMethod(clazz);
            Object object = method.invoke(null, (Object[]) null);
            if (object instanceof Stream) {
                List<Argument> arguments = ((Stream<Argument>) object).collect(Collectors.toList());
                LOGGER.trace("class [%s] argument count [%d]", clazz.getName(), arguments.size());
                return arguments;
            } else if (object instanceof Iterable) {
                List<Argument> arguments = new ArrayList<>();
                ((Iterable<Argument>) object).forEach(arguments::add);
                LOGGER.trace("class [%s] argument count [%d]", clazz.getName(), arguments.size());
                return arguments;
            } else {
                throw new TestClassConfigurationException(
                        String.format(
                                "Test class [%s] must define one @TestEngine.ArgumentSupplier"
                                        + " method",
                                clazz.getName()));
            }
        } catch (TestClassConfigurationException e) {
            throw e;
        } catch (Throwable t) {
            throw new TestClassConfigurationException(
                    String.format(
                            "Can't get Stream<Argument> or Iterable<Argument> from test class [%s]",
                            clazz.getName()),
                    t);
        }
    }

    /*
    public static Optional<Method> getExceptionHandlerMethod(Class<?> clazz) {
        synchronized (EXCEPTION_HANDLER_METHOD_CACHE) {
            LOGGER.trace("getExceptionHandlerMethod(%s)", clazz.getName());

            if (EXCEPTION_HANDLER_METHOD_CACHE.containsKey(clazz)) {
                return EXCEPTION_HANDLER_METHOD_CACHE.get(clazz);
            }

            List<Method> methodList =
                    getMethods(
                            clazz,
                            TestEngine.ExceptionHandler.class,
                            Scope.NON_STATIC,
                            Void.class,
                            (Class<?>[]) null);

            LOGGER.trace(
                    "class [%s] @TestEngine.ExceptionHandler method count [%d]",
                    clazz.getName(),
                    methodList.size());

            if (methodList.size() > 1) {
                throw new TestClassConfigurationException(
                        String.format(
                                "Test class [%s] must define one @TestEngine.ExceptionHandler method",
                                clazz.getName()));
            }

            Optional<Method> optionalMethod;

            if (methodList.size() == 1) {
                optionalMethod = Optional.of(methodList.get(0));
            } else {
                optionalMethod = Optional.empty();
            }

            EXCEPTION_HANDLER_METHOD_CACHE.put(clazz, optionalMethod);

            return optionalMethod;
        }
    }
    */

    /**
     * Method to get a List of @TestEngine.Prepare Methods
     *
     * @param clazz class to inspect
     * @return list of Methods
     */
    public static List<Method> getPrepareMethods(Class<?> clazz) {
        synchronized (PREPARE_METHOD_CACHE) {
            LOGGER.trace("getPrepareMethods(%s)", clazz.getName());

            if (PREPARE_METHOD_CACHE.containsKey(clazz)) {
                return PREPARE_METHOD_CACHE.get(clazz);
            }

            List<Method> methods =
                    getMethods(
                            clazz,
                            TestEngine.Prepare.class,
                            Scope.NON_STATIC,
                            Void.class,
                            (Class<?>[]) null);

            LOGGER.trace(
                    "class [%s] @TestEngine.Prepare method count [%d]",
                    clazz.getName(), methods.size());

            if (!methods.isEmpty()) {
                sortMethods(methods);
                validateDistinctOrder(clazz, methods);
            }

            methods = Collections.unmodifiableList(methods);
            PREPARE_METHOD_CACHE.put(clazz, methods);

            return methods;
        }
    }

    /**
     * Method to get @TestEngine.Argument Field
     *
     * @param clazz class to inspect
     * @return Field the Argument field
     */
    public static Field getArgumentField(Class<?> clazz) {
        synchronized (ARGUMENT_FIELD_CACHE) {
            LOGGER.trace("getArgumentField(%s)", clazz.getName());

            if (ARGUMENT_FIELD_CACHE.containsKey(clazz)) {
                return ARGUMENT_FIELD_CACHE.get(clazz);
            }

            List<Field> argumentFields =
                    getFields(clazz, TestEngine.Argument.class, Argument.class);

            LOGGER.trace(
                    "class [%s] @TestEngine.Argument field count [%d]",
                    clazz.getName(), argumentFields.size());

            Field field = null;

            if (argumentFields.size() == 0) {
                ARGUMENT_FIELD_CACHE.put(clazz, null);
            } else if (argumentFields.size() == 1) {
                field = argumentFields.get(0);
                ARGUMENT_FIELD_CACHE.put(clazz, field);
            } else if (argumentFields.size() != 1) {
                throw new TestClassConfigurationException(
                        String.format(
                                "Test class [%s] must define one @TestEngine.Argument field",
                                clazz.getName()));
            }

            return field;
        }
    }

    /**
     * Method to get a List of @TestEngine.AutoClose Fields
     *
     * @param clazz class to inspect
     * @return List of Fields
     */
    public static List<Field> getAutoCloseFields(Class<?> clazz) {
        synchronized (AUTO_CLOSE_FIELD_CACHE) {
            LOGGER.trace("getAutoCloseFields(%s)", clazz.getName());

            if (AUTO_CLOSE_FIELD_CACHE.containsKey(clazz)) {
                return AUTO_CLOSE_FIELD_CACHE.get(clazz);
            }

            List<Field> autoCloseFields =
                    getFields(clazz, TestEngine.AutoClose.class, Object.class);
            LOGGER.trace(
                    "class [%s] @TestEngine.AutoClose field count [%d]",
                    clazz.getName(), autoCloseFields.size());

            AUTO_CLOSE_FIELD_CACHE.put(clazz, autoCloseFields);

            return autoCloseFields;
        }
    }

    /**
     * Method to get a List of @TestEngine.BeforeAll Methods
     *
     * @param clazz class to inspect
     * @return list of Methods
     */
    public static List<Method> getBeforeAllMethods(Class<?> clazz) {
        synchronized (BEFORE_ALL_METHOD_CACHE) {
            LOGGER.trace("getBeforeAllMethods(%s)", clazz.getName());

            if (BEFORE_ALL_METHOD_CACHE.containsKey(clazz)) {
                return BEFORE_ALL_METHOD_CACHE.get(clazz);
            }

            List<Method> methods =
                    getMethods(
                                    clazz,
                                    TestEngine.BeforeAll.class,
                                    Scope.NON_STATIC,
                                    Void.class,
                                    (Class<?>[]) null)
                            .stream()
                            .filter(
                                    method ->
                                            !method.isAnnotationPresent(TestEngine.Disabled.class))
                            .collect(Collectors.toList());
<<<<<<< HEAD

            methods.addAll(
                    getMethods(
                            clazz,
                            TestEngine.BeforeAll.class,
                            Scope.NON_STATIC,
                            Void.class,
                            Argument.class));
=======
>>>>>>> 6a6dec19

            LOGGER.trace(
                    "class [%s] @TestEngine.BeforeAll method count [%d]",
                    clazz.getName(), methods.size());

            if (!methods.isEmpty()) {
                sortMethods(methods);
                validateDistinctOrder(clazz, methods);
            }

            methods = Collections.unmodifiableList(methods);
            BEFORE_ALL_METHOD_CACHE.put(clazz, methods);

            return methods;
        }
    }

    /**
     * Method to get a List of @TestEngine.BeforeEach Methods
     *
     * @param clazz class to inspect
     * @return list of Methods
     */
    public static List<Method> getBeforeEachMethods(Class<?> clazz) {
        synchronized (BEFORE_EACH_METHOD_CACHE) {
            LOGGER.trace("getBeforeEachMethods(%s)", clazz.getName());

            if (BEFORE_EACH_METHOD_CACHE.containsKey(clazz)) {
                return BEFORE_EACH_METHOD_CACHE.get(clazz);
            }

            List<Method> methods =
                    getMethods(
                                    clazz,
                                    TestEngine.BeforeEach.class,
                                    Scope.NON_STATIC,
                                    Void.class,
                                    (Class<?>[]) null)
                            .stream()
                            .filter(
                                    method ->
                                            !method.isAnnotationPresent(TestEngine.Disabled.class))
                            .collect(Collectors.toList());
<<<<<<< HEAD

            methods.addAll(
                    getMethods(
                            clazz,
                            TestEngine.BeforeEach.class,
                            Scope.NON_STATIC,
                            Void.class,
                            Argument.class));
=======
>>>>>>> 6a6dec19

            LOGGER.trace(
                    "class [%s] @TestEngine.BeforeEach method count [%d]",
                    clazz.getName(), methods.size());

            if (!methods.isEmpty()) {
                sortMethods(methods);
                validateDistinctOrder(clazz, methods);
            }

            methods = Collections.unmodifiableList(methods);
            BEFORE_EACH_METHOD_CACHE.put(clazz, methods);

            return methods;
        }
    }

    /**
     * Method to get a List of @TestEngine.Test Methods
     *
     * @param clazz class to inspect
     * @return list of Methods
     */
    public static List<Method> getTestMethods(Class<?> clazz) {
        synchronized (TEST_METHOD_CACHE) {
            LOGGER.trace("getTestMethods(%s)", clazz.getName());

            if (TEST_METHOD_CACHE.containsKey(clazz)) {
                return new ArrayList<>(TEST_METHOD_CACHE.get(clazz));
            }

            List<Method> methods =
                    getMethods(
                                    clazz,
                                    TestEngine.Test.class,
                                    Scope.NON_STATIC,
                                    Void.class,
                                    (Class<?>[]) null)
                            .stream()
                            .filter(
                                    method ->
                                            !method.isAnnotationPresent(TestEngine.Disabled.class))
                            .collect(Collectors.toList());

            methods.addAll(
                    getMethods(
                                    clazz,
                                    TestEngine.Test.class,
                                    Scope.NON_STATIC,
                                    Void.class,
                                    Argument.class)
                            .stream()
                            .filter(
                                    method ->
                                            !method.isAnnotationPresent(TestEngine.Disabled.class))
                            .collect(Collectors.toList()));

            LOGGER.trace(
                    "class [%s] @TestEngine.Test method count [%d]",
                    clazz.getName(), methods.size());

            if (!methods.isEmpty()) {
                sortMethods(methods);
                validateDistinctOrder(clazz, methods);
                methods = Collections.unmodifiableList(methods);
            }

            TEST_METHOD_CACHE.put(clazz, methods);

            return new ArrayList<>(methods);
        }
    }

    /**
     * Method to get a List of @TestEngine.AfterEach Methods
     *
     * @param clazz class to inspect
     * @return list of Methods
     */
    public static List<Method> getAfterEachMethods(Class<?> clazz) {
        synchronized (AFTER_EACH_METHOD_CACHE) {
            LOGGER.trace("getAfterEachMethods(%s)", clazz.getName());

            if (AFTER_EACH_METHOD_CACHE.containsKey(clazz)) {
                return AFTER_EACH_METHOD_CACHE.get(clazz);
            }

            List<Method> methods =
                    getMethods(
                                    clazz,
                                    TestEngine.AfterEach.class,
                                    Scope.NON_STATIC,
                                    Void.class,
                                    (Class<?>[]) null)
                            .stream()
                            .filter(
                                    method ->
                                            !method.isAnnotationPresent(TestEngine.Disabled.class))
                            .collect(Collectors.toList());
<<<<<<< HEAD

            methods.addAll(
                    getMethods(
                            clazz,
                            TestEngine.AfterEach.class,
                            Scope.NON_STATIC,
                            Void.class,
                            Argument.class));
=======
>>>>>>> 6a6dec19

            LOGGER.trace(
                    "class [%s] @TestEngine.AfterEach method count [%d]",
                    clazz.getName(), methods.size());

            if (!methods.isEmpty()) {
                sortMethods(methods);
                validateDistinctOrder(clazz, methods);
            }

            methods = Collections.unmodifiableList(methods);
            AFTER_EACH_METHOD_CACHE.put(clazz, methods);

            return methods;
        }
    }

    /**
     * Method to get a List of @TestEngine.AfterAll Methods
     *
     * @param clazz class to inspect
     * @return list of Methods
     */
    public static List<Method> getAfterAllMethods(Class<?> clazz) {
        synchronized (AFTER_ALL_METHOD_CACHE) {
            LOGGER.trace("getAfterAllMethods(%s)", clazz.getName());

            if (AFTER_ALL_METHOD_CACHE.containsKey(clazz)) {
                return AFTER_ALL_METHOD_CACHE.get(clazz);
            }

            List<Method> methods =
                    getMethods(
                                    clazz,
                                    TestEngine.AfterAll.class,
                                    Scope.NON_STATIC,
                                    Void.class,
                                    (Class<?>[]) null)
                            .stream()
                            .filter(
                                    method ->
                                            !method.isAnnotationPresent(TestEngine.Disabled.class))
                            .collect(Collectors.toList());
<<<<<<< HEAD

            methods.addAll(
                    getMethods(
                            clazz,
                            TestEngine.AfterAll.class,
                            Scope.NON_STATIC,
                            Void.class,
                            Argument.class));
=======
>>>>>>> 6a6dec19

            LOGGER.trace(
                    "class [%s] @TestEngine.AfterAll method count [%d]",
                    clazz.getName(), methods.size());

            if (!methods.isEmpty()) {
                sortMethods(methods);
                validateDistinctOrder(clazz, methods);
            }

            methods = Collections.unmodifiableList(methods);
            AFTER_ALL_METHOD_CACHE.put(clazz, methods);

            return methods;
        }
    }

    /**
     * Method to get a @TestEngine.Conclude Methods
     *
     * @param clazz class to inspect
     * @return Method the return value
     */
    public static List<Method> getConcludeMethods(Class<?> clazz) {
        synchronized (CONCLUDE_METHOD_CACHE) {
            LOGGER.trace("getConcludeMethods(%s)", clazz.getName());

            if (CONCLUDE_METHOD_CACHE.containsKey(clazz)) {
                return CONCLUDE_METHOD_CACHE.get(clazz);
            }

            List<Method> methods =
                    getMethods(
                            clazz,
                            TestEngine.Conclude.class,
                            Scope.NON_STATIC,
                            Void.class,
                            (Class<?>[]) null);

            LOGGER.trace(
                    "class [%s] @TestEngine.Conclude method count [%d]",
                    clazz.getName(), methods.size());

            if (!methods.isEmpty()) {
                sortMethods(methods);
                validateDistinctOrder(clazz, methods);
            }

            methods = Collections.unmodifiableList(methods);
            CONCLUDE_METHOD_CACHE.put(clazz, methods);

            return methods;
        }
    }

    /**
     * Method to get a test method display name
     *
     * @param method method to get the display name for
     * @return the display name
     */
    public static String getDisplayName(Method method) {
        String displayName = method.getName();

        TestEngine.DisplayName annotation = method.getAnnotation(TestEngine.DisplayName.class);
        if (annotation != null) {
            String name = annotation.name();
            if (name != null && !name.trim().isEmpty()) {
                displayName = name.trim();
            }
        }

        LOGGER.trace("method [%s] display name [%s]", method.getName(), displayName);

        return displayName;
    }

    /**
     * Method to get a test method display name
     *
     * @param clazz class to get the display name for
     * @return the display name
     */
    public static String getDisplayName(Class<?> clazz) {
        String displayName = clazz.getName();

        TestEngine.DisplayName annotation = clazz.getAnnotation(TestEngine.DisplayName.class);
        if (annotation != null) {
            String name = annotation.name();
            if (name != null && !name.trim().isEmpty()) {
                displayName = name.trim();
            }
        }

        LOGGER.trace("class [%s] display name [%s]", clazz.getName(), displayName);

        return displayName;
    }

    /**
     * Method to instantiate an Object
     *
     * @param clazz clazz
     * @param objectConsumer objectConsumer
     * @param throwableConsumer throwableConsumer
     */
    public static void instantiate(
            Class<?> clazz,
            Consumer<Object> objectConsumer,
            Consumer<Throwable> throwableConsumer) {
        Precondition.notNull(clazz, "clazz is null");
        Precondition.notNull(objectConsumer, "objectConsumer is null");
        Precondition.notNull(throwableConsumer, "throwableConsumer is null");

        try {
            Object object =
                    clazz.getDeclaredConstructor((Class<?>[]) null).newInstance((Object[]) null);
            objectConsumer.accept(object);
        } catch (Throwable t) {
            throwableConsumer.accept(t.getCause());
        }
    }

    /**
     * Method to set a Field
     *
     * @param object object
     * @param field field
     * @param value value
     * @param throwableConsumer throwableConsumer
     */
    public static void setField(
            Object object, Field field, Object value, Consumer<Throwable> throwableConsumer) {
        Precondition.notNull(object, "object is null");
        Precondition.notNull(field, "field is null");
        Precondition.notNull(throwableConsumer, "throwableConsumer is null");

        try {
            field.setAccessible(true);
            field.set(object, value);
        } catch (Throwable t) {
            t.printStackTrace();
            throwableConsumer.accept(t);
        }
    }

    /**
     * Method to invoke a method
     *
     * @param object object
     * @param method method
     * @param throwableConsumer throwableConsumer
     */
    public static void invoke(Object object, Method method, Consumer<Throwable> throwableConsumer) {
        Precondition.notNull(object, "object is null");
        Precondition.notNull(method, "method is null");
        Precondition.notNull(throwableConsumer, "throwableConsumer is null");

        invoke(object, method, null, throwableConsumer);
    }

    /**
     * Method to invoke a method
     *
     * @param object object
     * @param method method
     * @param arguments arguments
     * @param throwableConsumer throwableConsumer
     */
    public static void invoke(
            Object object,
            Method method,
            Object[] arguments,
            Consumer<Throwable> throwableConsumer) {
        Precondition.notNull(object, "object is null");
        Precondition.notNull(method, "method is null");
        Precondition.notNull(throwableConsumer, "throwableConsumer is null");

        try {
            method.invoke(object, arguments);
        } catch (Throwable t) {
            throwableConsumer.accept(t.getCause());
        }
    }

    /**
     * Method to get a List of all fields from a Class and super Classes
     *
     * @param clazz class to inspect
     * @param annotation annotation that is required
     * @param fieldType field type that is required
     * @return list of Fields
     */
    private static List<Field> getFields(
            Class<?> clazz, Class<? extends Annotation> annotation, Class<?> fieldType) {
        LOGGER.trace(
                "getFields(%s, %s, %s)",
                clazz.getName(), annotation.getName(), fieldType.getName());

        Set<Field> fieldSet = new LinkedHashSet<>();
        resolveFields(clazz, annotation, fieldType, fieldSet);
        List<Field> fields = new ArrayList<>(fieldSet);
        fields.sort(Comparator.comparing(Field::getName));

        LOGGER.trace("class [%s] argument field count [%d]", clazz.getName(), fieldSet.size());

        return fields;
    }

    /**
     * Method to recursively resolve Fields
     *
     * @param clazz class to inspect
     * @param annotation annotation that is required
     * @param fieldType field type that is required
     * @param fieldSet set of Fields
     */
    private static void resolveFields(
            Class<?> clazz,
            Class<? extends Annotation> annotation,
            Class<?> fieldType,
            Set<Field> fieldSet) {
        LOGGER.trace(
                "resolveFields(%s, %s, %s)",
                clazz.getName(), annotation.getName(), fieldType.getName());

        Stream.of(clazz.getDeclaredFields())
                .filter(
                        field -> {
                            int modifiers = field.getModifiers();
                            return !Modifier.isFinal(modifiers)
                                    && !Modifier.isStatic(modifiers)
                                    && field.isAnnotationPresent(annotation)
                                    && fieldType.isAssignableFrom(field.getType());
                        })
                .forEach(
                        field -> {
                            field.setAccessible(true);
                            fieldSet.add(field);
                        });

        Class<?> declaringClass = clazz.getSuperclass();
        if (declaringClass != null && !declaringClass.equals(Object.class)) {
            resolveFields(declaringClass, annotation, fieldType, fieldSet);
        }
    }

    /**
     * Method to get a List of all methods from a Class and super Classes
     *
     * @param clazz class to inspect
     * @return list of Methods
     */
    private static List<Method> getMethods(
            Class<?> clazz,
            Class<? extends Annotation> annotation,
            Scope scope,
            Class<?> returnType,
            Class<?>... parameterTypes) {
        StringBuilder stringBuilder = new StringBuilder();

        stringBuilder.append(
                String.format(
                        "getMethods(%s, %s, %s, %s",
                        clazz.getName(), annotation.getName(), scope, returnType.getName()));

        if (parameterTypes != null) {
            for (Class<?> parameterTypeClass : parameterTypes) {
                stringBuilder.append(", ").append(parameterTypeClass.getName());
            }
        }

        stringBuilder.append(")");
        LOGGER.trace(stringBuilder.toString());

        Map<String, Method> methodMap = new HashMap<>();
        resolveMethods(clazz, annotation, scope, returnType, parameterTypes, methodMap);
        List<Method> methodList = new ArrayList<>(methodMap.values());
        methodList.sort(Comparator.comparing(Method::getName));

        return methodList;
    }

    /**
     * Method to recursively resolve Methods
     *
     * @param clazz class to inspect
     * @param annotation annotation that is required
     * @param scope method scope that is required
     * @param returnType method return type that is required
     * @param parameterTypes parameter types that are required
     * @param methodMap map of Methods
     */
    private static void resolveMethods(
            Class<?> clazz,
            Class<? extends Annotation> annotation,
            Scope scope,
            Class<?> returnType,
            Class<?>[] parameterTypes,
            Map<String, Method> methodMap) {

        if (LOGGER.isTraceEnabled()) {
            StringBuilder stringBuilder = new StringBuilder();

            stringBuilder.append(
                    String.format(
                            "resolveMethods(%s, %s, %s, %s",
                            clazz.getName(), annotation.getName(), scope, returnType.getName()));

            if (parameterTypes != null) {
                for (Class<?> parameterTypeClass : parameterTypes) {
                    stringBuilder.append(", ").append(parameterTypeClass.getName());
                }
            }

            stringBuilder.append(")");
            LOGGER.trace(stringBuilder.toString());
        }

        try {
            Stream.of(clazz.getDeclaredMethods())
                    .filter(method -> method.isAnnotationPresent(annotation))
                    .filter(
                            method -> {
                                int modifiers = method.getModifiers();
                                return Modifier.isPublic(modifiers)
                                        || Modifier.isProtected(modifiers);
                            })
                    .filter(
                            method -> {
                                int modifiers = method.getModifiers();
                                if (scope == Scope.STATIC && !Modifier.isStatic(modifiers)) {
                                    throw new TestClassConfigurationException(
                                            String.format(
                                                    "%s method [%s] must be declared static",
                                                    getAnnotationDisplayName(annotation),
                                                    method.getName()));
                                } else if (scope != Scope.STATIC && Modifier.isStatic(modifiers)) {
                                    throw new TestClassConfigurationException(
                                            String.format(
                                                    "%s method [%s] must be not be declared static",
                                                    getAnnotationDisplayName(annotation),
                                                    method.getName()));
                                } else {
                                    return true;
                                }
                            })
                    .filter(
                            method -> {
                                if (parameterTypes == null) {
                                    return method.getParameterTypes().length == 0;
                                }
                                if (parameterTypes.length != method.getParameterCount()) {
                                    return false;
                                }
                                Class<?>[] methodParameterTypes = method.getParameterTypes();
                                for (int i = 0; i < parameterTypes.length; i++) {
                                    if (!parameterTypes[i].isAssignableFrom(
                                            methodParameterTypes[i])) {
                                        return false;
                                    }
                                }
                                return true;
                            })
                    .filter(
                            method -> {
                                if (returnType == Void.class) {
                                    return method.getReturnType().getName().equals("void");
                                } else {
                                    return returnType.isAssignableFrom(method.getReturnType());
                                }
                            })
                    .forEach(
                            method -> {
                                if (methodMap.putIfAbsent(method.getName(), method) == null) {
                                    method.setAccessible(true);
                                }
                            });
        } catch (NoClassDefFoundError e) {
            // DO NOTHING
        } catch (TestEngineException e) {
            throw e;
        } catch (Throwable t) {
            throw new TestEngineException(
                    String.format("Exception resolving methods class [%s]", clazz.getName()), t);
        }

        Class<?> declaringClass = clazz.getSuperclass();
        if (declaringClass != null && !declaringClass.equals(Object.class)) {
            resolveMethods(
                    declaringClass, annotation, scope, returnType, parameterTypes, methodMap);
        }
    }

    /**
     * Method to sort a List of classes first by @TestEngine.Order annotation, then by display name
     * / class name
     *
     * @param classes list of Classes to sort
     */
    public static void sortClasses(List<Class<?>> classes) {
        classes.sort(
                (o1, o2) -> {
                    boolean o1AnnotationPresent = o1.isAnnotationPresent(TestEngine.Order.class);
                    boolean o2AnnotationPresent = o2.isAnnotationPresent(TestEngine.Order.class);
                    if (o1AnnotationPresent) {
                        if (o2AnnotationPresent) {
                            // Sort based on @TestEngine.Order value
                            int o1Order = o1.getAnnotation(TestEngine.Order.class).order();
                            int o2Order = o2.getAnnotation(TestEngine.Order.class).order();
                            return Integer.compare(o1Order, o2Order);
                        } else {
                            return -1;
                        }
                    } else if (o2AnnotationPresent) {
                        return 1;
                    } else {
                        // Order by display name which is either
                        // the name declared by @TestEngine.DisplayName
                        // or the real class name
                        String o1DisplayName = getDisplayName(o1);
                        String o2DisplayName = getDisplayName(o2);
                        return o1DisplayName.compareTo(o2DisplayName);
                    }
                });
    }

    /**
     * Method to validate @TestEngine.Order is unique on classes
     *
     * @param classes classes
     */
    private static void validateDistinctOrder(List<Class<?>> classes) {
        Map<Integer, Class<?>> orderToClassMap = new LinkedHashMap<>();

        classes.forEach(
                clazz -> {
                    if (!clazz.isAnnotationPresent(TestEngine.BaseClass.class)
                            && !Modifier.isAbstract(clazz.getModifiers())
                            && clazz.isAnnotationPresent(TestEngine.Order.class)) {
                        int order = clazz.getAnnotation(TestEngine.Order.class).order();
                        LOGGER.trace("clazz [%s] order [%d]", clazz.getName(), order);
                        if (orderToClassMap.containsKey(order)) {
                            Class<?> existingClass = orderToClassMap.get(order);
                            throw new TestClassConfigurationException(
                                    String.format(
                                            "Test class [%s] (or superclass) and test class [%s]"
                                                    + " (or superclass) contain duplicate"
                                                    + " @TestEngine.Order(%d) class annotation",
                                            existingClass.getName(), clazz.getName(), order));
                        } else {
                            orderToClassMap.put(order, clazz);
                        }
                    }
                });
    }

    /**
     * Method to sort a List of methods first by @TestEngine.Order annotation, then alphabetically
     *
     * @param methods list of Methods to sort
     */
    public static void sortMethods(List<Method> methods) {
        methods.sort(
                (o1, o2) -> {
                    TestEngine.Order o1Annotation = o1.getAnnotation(TestEngine.Order.class);
                    TestEngine.Order o2Annotation = o2.getAnnotation(TestEngine.Order.class);
                    if (o1Annotation != null) {
                        if (o2Annotation != null) {
                            // Sort based on @TestEngine.Order value
                            int o1Order = o1Annotation.order();
                            int o2Order = o2Annotation.order();
                            return Integer.compare(o1Order, o2Order);
                        } else {
                            return -1;
                        }
                    } else if (o2Annotation != null) {
                        return 1;
                    } else {
                        // Order by display name which is either
                        // the name declared by @TestEngine.DisplayName
                        // or the real method name
                        String o1DisplayName = getDisplayName(o1);
                        String o2DisplayName = getDisplayName(o2);
                        return o1DisplayName.compareTo(o2DisplayName);
                    }
                });
    }

    /**
     * Method to validate @TestEngine.Order is unique on methods with the same annotation
     *
     * @param clazz clazz
     * @param methods methods
     */
    private static void validateDistinctOrder(Class<?> clazz, List<Method> methods) {
        Set<Integer> integers = new HashSet<>();

        methods.forEach(
                method -> {
                    TestEngine.Order annotation = method.getAnnotation(TestEngine.Order.class);
                    if (annotation != null) {
                        int value = annotation.order();
                        if (integers.contains(value)) {
                            throw new TestClassConfigurationException(
                                    String.format(
                                            "Test class [%s] (or superclass) contains a duplicate"
                                                    + " @TestEngine.Order(%d) method annotation",
                                            clazz.getName(), value));
                        } else {
                            integers.add(value);
                        }
                    }
                });
    }

    /**
     * Method to get a display name for an Annotation
     *
     * @param annotation to look for
     * @return the display name
     */
    private static String getAnnotationDisplayName(Class<? extends Annotation> annotation) {
        return String.format(
                "@%s.%s",
                annotation.getDeclaringClass().getSimpleName(), annotation.getSimpleName());
    }
}<|MERGE_RESOLUTION|>--- conflicted
+++ resolved
@@ -381,7 +381,6 @@
                                     method ->
                                             !method.isAnnotationPresent(TestEngine.Disabled.class))
                             .collect(Collectors.toList());
-<<<<<<< HEAD
 
             methods.addAll(
                     getMethods(
@@ -390,8 +389,6 @@
                             Scope.NON_STATIC,
                             Void.class,
                             Argument.class));
-=======
->>>>>>> 6a6dec19
 
             LOGGER.trace(
                     "class [%s] @TestEngine.BeforeAll method count [%d]",
@@ -435,7 +432,6 @@
                                     method ->
                                             !method.isAnnotationPresent(TestEngine.Disabled.class))
                             .collect(Collectors.toList());
-<<<<<<< HEAD
 
             methods.addAll(
                     getMethods(
@@ -444,8 +440,6 @@
                             Scope.NON_STATIC,
                             Void.class,
                             Argument.class));
-=======
->>>>>>> 6a6dec19
 
             LOGGER.trace(
                     "class [%s] @TestEngine.BeforeEach method count [%d]",
@@ -545,8 +539,7 @@
                                     method ->
                                             !method.isAnnotationPresent(TestEngine.Disabled.class))
                             .collect(Collectors.toList());
-<<<<<<< HEAD
-
+          
             methods.addAll(
                     getMethods(
                             clazz,
@@ -554,8 +547,6 @@
                             Scope.NON_STATIC,
                             Void.class,
                             Argument.class));
-=======
->>>>>>> 6a6dec19
 
             LOGGER.trace(
                     "class [%s] @TestEngine.AfterEach method count [%d]",
@@ -599,7 +590,6 @@
                                     method ->
                                             !method.isAnnotationPresent(TestEngine.Disabled.class))
                             .collect(Collectors.toList());
-<<<<<<< HEAD
 
             methods.addAll(
                     getMethods(
@@ -608,8 +598,6 @@
                             Scope.NON_STATIC,
                             Void.class,
                             Argument.class));
-=======
->>>>>>> 6a6dec19
 
             LOGGER.trace(
                     "class [%s] @TestEngine.AfterAll method count [%d]",
